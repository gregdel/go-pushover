package pushover

import (
	"bytes"
	"fmt"
	"math/rand"
	"reflect"
	"testing"
	"time"
	"unicode/utf8"
)

var letterRunes = []rune("abcdefghijklmnopqrstuvwxyzABCDEFGHIJKLMNOPQRSTUVWXYZ0123456789абвгдеёжзийклмнопрстуфхцчшщъыьэюяАБВГДЕЁЖЗИЙКЛМНОПРСТУФХЦЧШЩЪЫЬЭЮЯ😊😂😉😎🎶🐱\u200d👓")

// Returns a random string with a fixed size
func getRandomString(size int) string {
	b := make([]rune, size)
	for i := range b {
		b[i] = letterRunes[rand.Intn(len(letterRunes))]
	}
	return string(b)
}

func TestMessageValidation(t *testing.T) {
	// Create random strings to be used in messages
	randomStringsWithSize := make(map[int]string, 8)
	for _, size := range []int{
		MessageMaxLength,
		MessageMaxLength + 1,
		MessageTitleMaxLength,
		MessageTitleMaxLength + 1,
		MessageURLMaxLength,
		MessageURLMaxLength + 1,
		MessageURLTitleMaxLength,
		MessageURLTitleMaxLength + 1,
	} {
		rands := getRandomString(size)
		t := utf8.RuneCountInString(rands)
		fmt.Println(t)
		randomStringsWithSize[size] = rands
	}

	tt := []struct {
		name        string
		message     Message
		expectedErr error
	}{
		{
			name: "valid message",
			message: Message{
				Message:    "Hello world !",
				Title:      "Example",
				DeviceName: "My_Device",
				URL:        "http://google.com",
				URLTitle:   "Go check this URL",
				Priority:   PriorityNormal,
			},
			expectedErr: nil,
		},
		{
			name:        "empty message",
			message:     Message{},
			expectedErr: ErrMessageEmpty,
		},
		{
			name: "message with valid size",
			message: Message{
				Message: randomStringsWithSize[MessageMaxLength],
			},
			expectedErr: nil,
		},
		{
			name: "message too long",
			message: Message{
				Message: randomStringsWithSize[MessageMaxLength+1],
			},
			expectedErr: ErrMessageTooLong,
		},
		{
			name: "message with valid title length",
			message: Message{
				Message: "fake message",
				Title:   randomStringsWithSize[MessageTitleMaxLength],
			},
			expectedErr: nil,
		},
		{
			name: "message with too long title",
			message: Message{
				Message: "fake message",
				Title:   randomStringsWithSize[MessageTitleMaxLength+1],
			},
			expectedErr: ErrMessageTitleTooLong,
		},
		{
			name: "message with valid URL",
			message: Message{
				Message: "fake message",
				URL:     randomStringsWithSize[MessageURLMaxLength],
			},
			expectedErr: nil,
		},
		{
			name: "message with too long URL",
			message: Message{
				Message: "fake message",
				URL:     randomStringsWithSize[MessageURLMaxLength+1],
			},
			expectedErr: ErrMessageURLTooLong,
		},
		{
			name: "message with valid URL title",
			message: Message{
				Message:  "Test message",
				URL:      "http://google.com",
				URLTitle: randomStringsWithSize[MessageURLTitleMaxLength],
			},
			expectedErr: nil,
		},
		{
			name: "message with too long URL title",
			message: Message{
				Message:  "Test message",
				URL:      "http://google.com",
				URLTitle: randomStringsWithSize[MessageURLTitleMaxLength+1],
			},
			expectedErr: ErrMessageURLTitleTooLong,
		},
		{
			name: "message with URL without URL title",
			message: Message{
				Message:  "Test message",
				URLTitle: "URL Title",
			},
			expectedErr: ErrEmptyURL,
		},
		{
			name: "message with emergency priority without emergency parameters",
			message: Message{
				Message:  "Test message",
				Priority: PriorityEmergency,
			},
			expectedErr: ErrMissingEmergencyParameter,
		},
		{
			name: "message with emergency priority",
			message: Message{
				Message:  "Test message",
				Priority: PriorityEmergency,
				Expire:   time.Hour,
				Retry:    60 * time.Second,
			},
			expectedErr: nil,
		},
		{
			name: "message with invalid priority",
			message: Message{
				Message:  "Test message",
				Priority: 6,
			},
			expectedErr: ErrInvalidPriority,
		},
	}

	for _, tc := range tt {
		t.Run(tc.name, func(t *testing.T) {
			if err := tc.message.validate(); err != tc.expectedErr {
				t.Errorf("expected %v; got %v", tc.expectedErr, err)
			}
		})
	}
}

// TestMessageDeviceName tests the message device name format
func TestMessageDeviceName(t *testing.T) {
	tt := []struct {
		name   string
		device string
		err    error
	}{
		{"good device name 1", "yo_mama", nil},
		{"good device name 2", "droid-2", nil},
		{"good device name 2", "fasdfafdadfasdfa", nil},
		{"invalid device name 1", "yo&mama", ErrInvalidDeviceName},
		{"invalid device name 2", "my^device", ErrInvalidDeviceName},
		{"invalid device name 3", "d34342fasdfasdfasdfasdfasdfasd", ErrInvalidDeviceName},
	}

	for _, tc := range tt {
		t.Run(tc.name, func(t *testing.T) {
			message := Message{
				Message:    "Test message",
				DeviceName: tc.device,
			}
			if err := message.validate(); err != tc.err {
				t.Fatalf("expected %v, got %v", tc.err, err)
			}
		})
	}
}

// TestNewMessageWithTitle
func TestNewMessageWithTitle(t *testing.T) {
	message := NewMessageWithTitle("World", "Hello")

	expected := &Message{
		Title:   "Hello",
		Message: "World",
	}

	if !reflect.DeepEqual(message, expected) {
		t.Errorf("Invalid message from NewMessage")
	}
}

// MultipartRequest
func TestMultipartRequest(t *testing.T) {
	tt := []struct {
		name           string
		attachmentSize int64
		expectedErr    error
	}{
		{
			name:           "valid multipart form",
			attachmentSize: 16,
		},
		{
			name:           "no attachment",
			expectedErr:    ErrMissingAttachment,
			attachmentSize: 0,
		},
		{
			name:           "no attachment",
			expectedErr:    ErrMessageAttachmentTooLarge,
			attachmentSize: MessageMaxAttachmentByte + 1,
		},
	}

	for _, tc := range tt {
		t.Run(tc.name, func(t *testing.T) {
			message := NewMessageWithTitle("World", "Hello")

			if tc.attachmentSize > 0 {
				buf := make([]byte, tc.attachmentSize)
<<<<<<< HEAD
				attachement := bytes.NewBuffer(buf)
				err := message.AddAttachment(attachement)
				if err != nil {
					t.Fatalf("unexpected error: %s", err.Error())
				}
=======
				attachment := bytes.NewBuffer(buf)
				message.AddAttachment(attachment)
>>>>>>> 505cfd60
			}

			req, err := message.multipartRequest("pToken", "rToken", "url")
			if err != tc.expectedErr {
				t.Fatalf("expected %q, got %q", tc.expectedErr, err)
			}

			if err != nil {
				return
			}

			if err := req.ParseMultipartForm(tc.attachmentSize * 2); err != nil {
				t.Fatalf("expected no error, got %v", err)
			}

			expectedValues := map[string][]string{
				"token":    {"pToken"},
				"user":     {"rToken"},
				"message":  {"World"},
				"priority": {"0"},
				"title":    {"Hello"},
			}

			if !reflect.DeepEqual(req.MultipartForm.Value, expectedValues) {
				t.Fatalf("Invalid form values, expected %v, got %v", expectedValues, req.MultipartForm.Value)
			}

			fileHeaders, ok := req.MultipartForm.File["attachment"]
			if !ok {
				t.Fatalf("expected an attachment, got nothing")
			}

			if len(fileHeaders) != 1 {
				t.Fatalf("expected one attachment, got %d", len(fileHeaders))
			}

			fileHeader := fileHeaders[0]
			if fileHeader.Filename != "attachment" {
				t.Fatalf("invalid attachment name: %s", fileHeader.Filename)
			}

			if fileHeader.Size != tc.attachmentSize {
				t.Fatalf("invalid attachment size, expected %d, got %d", tc.attachmentSize, fileHeader.Size)
			}
		})
	}
}<|MERGE_RESOLUTION|>--- conflicted
+++ resolved
@@ -242,16 +242,11 @@
 
 			if tc.attachmentSize > 0 {
 				buf := make([]byte, tc.attachmentSize)
-<<<<<<< HEAD
-				attachement := bytes.NewBuffer(buf)
-				err := message.AddAttachment(attachement)
+				attachment := bytes.NewBuffer(buf)
+				err := message.AddAttachment(attachment)
 				if err != nil {
 					t.Fatalf("unexpected error: %s", err.Error())
 				}
-=======
-				attachment := bytes.NewBuffer(buf)
-				message.AddAttachment(attachment)
->>>>>>> 505cfd60
 			}
 
 			req, err := message.multipartRequest("pToken", "rToken", "url")
